# This is the reference .yaml file which comprises the complete set of parameters.
# You may modify each of those, those with values are defaults, those without values are
#   1. needed
#   2. derived / automatically determined
#
CameraPreset:
Camera:
  baseline:
  convert2photons: true
  e_per_adu:
  em_gain:
  px_size:
  qe: 1.0
  read_sigma:
  spur_noise:
Evaluation:
  dist_ax: 500.0
  dist_lat: 250.0
  dist_vol:
  match_dims: 3
Hardware:
  device: cuda:0
  device_simulation: cuda:0
  num_worker_train: 4
  torch_threads: 4
  unix_niceness: 0
  torch_multiprocessing_sharing_strategy:
HyperParameter:
  arch_param:
    activation: ELU
    depth:
    depth_shared: 2
    depth_union: 2
    depth_bg:
    init_custom: true
    initial_features: 48
    initial_features_bg:
    inter_features: 48
    norm:
    norm_bg:
    norm_bg_groups:
    norm_groups:
    norm_head:
    norm_head_groups:
    p_dropout:
    pool_mode: StrideConv
    upsample_mode: nearest
    recpt_bg:
    skip_gn_level:
    up_mode: upsample
    use_last_nl:
  architecture: SigmaMUNet
  batch_size: 64
  channels_in: 3
  channels_out:
  chweight_stat:
    - 1.0
    - 1.0
  disabled_attributes:
  ds_lifetime:
  epoch_0:
  epochs: 10000
  fgbg_factor:
  grad_mod: true
  emitter_label_photon_min: 100.0
  loss_impl: MixtureModel
  learning_rate_scheduler: StepLR
  learning_rate_scheduler_param:
    step_size: 10
    gamma: 0.9
  max_number_targets: 250
  moeller_gradient_rescale: false
  opt_param:
    lr: 0.0002
    weight_decay: 0.1
  optimizer: AdamW
  photon_threshold:
  pseudo_ds_size: 10000
InOut:
  calibration_file:  # spline calib
  experiment_out:  # main output dir
<<<<<<< HEAD
  checkpoint_init:   # initialise from checkpoint (i.e. resume training)
PostProcessing: NMS  # (blank) for no post-processing or LookUp, Consistency
=======
  model_init:
Meta:
  version:
PostProcessing: SpatialIntegration  # (blank) for no post-processing or LookUp
>>>>>>> 12807bb4
PostProcessingParam:
  raw_th: 0.5
Scaling:  # if some values are missing they will be auto-set as described in the respective comments below
  input_scale:  # intensity_mu / 50
  input_offset:  # bg_uniform (mean)
  bg_max:  # 1.2 * upper limit of bg val
  phot_max:  # intensity_mu + 8 * sigma
  z_max:  # 1.2 * upper simulation extent
Simulation:
  bg_uniform:  # tuple or single value
  density:  # either density xor emitter avg
  emitter_av: 20  # either density xor emitter avg
  emitter_extent:
    - - -0.5
      - 39.5
    - - -0.5
      - 39.5
    - - -750
      - 750
  img_size:
    - 40
    - 40
  intensity_mu_sig:  # tuple
  intensity_th:
  lifetime_avg:
  mode: acquisition
  photon_range:
  psf_extent:
    - - -0.5
      - 39.5
    - - -0.5
      - 39.5
    -
  roi_size:  # if none, take the whole range of calibration
  roi_auto_center: false
  xy_unit: px
TestSet:
  mode:  simulated
  test_size: 512
  frame_extent:
    - - -0.5
      - 39.5
    - - -0.5
      - 39.5
    - null
  img_size:
    - 40
    - 40
<|MERGE_RESOLUTION|>--- conflicted
+++ resolved
@@ -79,15 +79,11 @@
 InOut:
   calibration_file:  # spline calib
   experiment_out:  # main output dir
-<<<<<<< HEAD
   checkpoint_init:   # initialise from checkpoint (i.e. resume training)
-PostProcessing: NMS  # (blank) for no post-processing or LookUp, Consistency
-=======
   model_init:
 Meta:
   version:
 PostProcessing: SpatialIntegration  # (blank) for no post-processing or LookUp
->>>>>>> 12807bb4
 PostProcessingParam:
   raw_th: 0.5
 Scaling:  # if some values are missing they will be auto-set as described in the respective comments below
